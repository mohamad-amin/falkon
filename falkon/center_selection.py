--- conflicted
+++ resolved
@@ -1,10 +1,6 @@
 import warnings
 from abc import ABC, abstractmethod
-<<<<<<< HEAD
-from typing import Union, Tuple, TypeVar
-=======
 from typing import Union, Tuple, Optional
->>>>>>> 413b2138
 
 import numpy as np
 import torch
@@ -14,13 +10,9 @@
 from falkon.utils.tensor_helpers import create_same_stride
 
 __all__ = ("CenterSelector", "FixedSelector", "UniformSelector")
-<<<<<<< HEAD
-_tensor_type = TypeVar('_tensor_type', torch.Tensor, SparseTensor)
-=======
 _tensor_type = Union[torch.Tensor, SparseTensor]
 _opt_tns_tup = Union[_tensor_type, Tuple[_tensor_type, torch.Tensor]]
 _opt_tns_idx_tup = Union[Tuple[_tensor_type, torch.Tensor], Tuple[_tensor_type, torch.Tensor, torch.Tensor]]
->>>>>>> 413b2138
 
 
 class CenterSelector(ABC):
