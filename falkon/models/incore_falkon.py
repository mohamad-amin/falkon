import time
from typing import Union, Optional, Callable, Tuple

import torch

import falkon
from falkon import FalkonOptions
from falkon.models.model_utils import FalkonBase
from falkon.utils.helpers import check_same_device
from falkon.utils import TicToc
from falkon.utils.devices import get_device_info

__all__ = ("InCoreFalkon", )


class InCoreFalkon(FalkonBase):
    """In GPU core Falkon Kernel Ridge Regression solver.

    This estimator object solves approximate kernel ridge regression problems with Nystroem
    projections and a fast optimization algorithm as described in [flkk_1]_, [flkk_2]_.

    Multiclass and multiple regression problems can all be tackled
    with this same object, for example by encoding multiple classes
    in a one-hot target matrix.

    Compared to the base `falkon.models.Falkon` estimator, the `InCoreFalkon` estimator
    is designed to work fully within the GPU, performing no data-copies between CPU and GPU. As
    such, it is more constraining than the base estimator, but **has better performance on smaller
    problems**.
    In particular, the constraints are that:

     - the input data must be on a single GPU, when calling `InCoreFalkon.fit`;
     - the data, preconditioner, kernels, etc. must all fit on the same GPU.

    Using multiple GPUs is not possible with this model.

    Parameters
    -----------
    kernel
        Object representing the kernel function used for KRR.
    penalty : float
        Amount of regularization to apply to the problem.
        This parameter must be greater than 0.
    M : int
        The number of Nystrom centers to pick. `M` must be positive,
        and lower than the total number of training points. A larger
        `M` will typically lead to better accuracy but will use more
        computational resources. You can either specify the number of centers
        by setting this parameter, or by passing to this constructor a `CenterSelctor` class
        instance.
    center_selection : str or falkon.center_selection.CenterSelector
        The center selection algorithm. Implemented is only 'uniform'
        selection which can choose each training sample with the same
        probability.
    maxiter : int
        The number of iterations to run the optimization for. Usually
        fewer than 20 iterations are necessary, however this is problem
        dependent.
    seed : int or None
        Random seed. Can be used to make results stable across runs.
        Randomness is present in the center selection algorithm, and in
        certain optimizers.
    error_fn : Callable or None
        A function with two arguments: targets and predictions, both :class:`torch.Tensor`
        objects which returns the error incurred for predicting 'predictions' instead of
        'targets'. This is used to display the evolution of the error during the iterations.
    error_every : int or None
        Evaluate the error (on training or validation data) every
        `error_every` iterations. If set to 1 then the error will be
        calculated at each iteration. If set to None, it will never be
        calculated.
    weight_fn : Callable or None
        A function which appropriately weighs the target tensor (i.e. Y). This function is used
        for weighted least-squares, it should accept a single argument which represents a subset
        of the targets, and return a vector of weights corresponding to the input targets.

        As an example, in the setting of binary classification Y can be -1 or +1. To give more
        importance to errors on the negative class, pass a `weight_fn` which returns 2 whenever
        the target is -1.
    options : FalkonOptions
        Additional options used by the components of the Falkon solver. Individual options
        are documented in :mod:`falkon.options`.

    Examples
    --------
    Running Falkon on a random dataset

    >>> X = torch.randn(1000, 10).cuda()
    >>> Y = torch.randn(1000, 1).cuda()
    >>> kernel = falkon.kernels.GaussianKernel(3.0)
    >>> options = FalkonOptions(use_cpu=True)
    >>> model = InCoreFalkon(kernel=kernel, penalty=1e-6, M=500, options=options)
    >>> model.fit(X, Y)
    >>> preds = model.predict(X)
    >>> assert preds.is_cuda

    References
    ----------
    .. [flkk_1] Alessandro Rudi, Luigi Carratino, Lorenzo Rosasco, "FALKON: An optimal large
       scale kernel method," Advances in Neural Information Processing Systems 29, 2017.
    .. [flkk_2] Giacomo Meanti, Luigi Carratino, Lorenzo Rosasco, Alessandro Rudi,
       "Kernel methods through the roof: handling billions of points efficiently,"
       arXiv:2006.10350, 2020.
    """

    def __init__(self,
                 kernel: falkon.kernels.Kernel,
                 penalty: float,
                 M: int,
                 center_selection: Union[str, falkon.center_selection.CenterSelector] = 'uniform',
                 maxiter: int = 20,
                 seed: Optional[int] = None,
                 error_fn: Optional[Callable[[torch.Tensor, torch.Tensor], Union[float, Tuple[float, str]]]] = None,
                 error_every: Optional[int] = 1,
                 weight_fn: Optional[Callable[[torch.Tensor], torch.Tensor]] = None,
                 options: Optional[FalkonOptions] = None,
                 N: int = None,
                 ):
        super().__init__(kernel, M, center_selection, seed, error_fn, error_every, options)
        self.penalty = penalty
        self.maxiter = maxiter
        self.weight_fn = weight_fn
        if not self.use_cuda_:
            raise RuntimeError("Cannot instantiate InCoreFalkon when CUDA is not available. "
                               "If CUDA is present on your system, make sure to set "
                               "'use_cpu=False' in the `FalkonOptions` object.")
        self._init_cuda()
        self.beta_ = None
        self.N = N

    def _check_fit_inputs(self, X, Y, Xts, Yts):
        if not check_same_device(X, Y, Xts, Yts) or (not X.is_cuda):
            raise ValueError("All tensors for fitting InCoreFalkon must be CUDA tensors, "
                             "located on the same GPU.")
        return super()._check_fit_inputs(X, Y, Xts, Yts)

    def _check_predict_inputs(self, X):
        if not check_same_device(X, self.alpha_):
            raise ValueError("X must be on device %s" % (self.alpha_.device))
        return super()._check_predict_inputs(X)

    def fit(self,
            X: torch.Tensor,
            Y: torch.Tensor,
            Xts: Optional[torch.Tensor] = None,
            Yts: Optional[torch.Tensor] = None,
            warm_start: Optional[torch.Tensor] = None):
        """Fits the Falkon KRR model.

        Parameters
        -----------
        X : torch.Tensor
            The tensor of training data, of shape [num_samples, num_dimensions].
            If X is in Fortran order (i.e. column-contiguous) then we can avoid
            an extra copy of the data. Must be a CUDA tensor.
        Y : torch.Tensor
            The tensor of training targets, of shape [num_samples, num_outputs].
            If X and Y represent a classification problem, Y can be encoded as a one-hot
            vector.
            If Y is in Fortran order (i.e. column-contiguous) then we can avoid an
            extra copy of the data. Must be a CUDA tensor.
        Xts : torch.Tensor or None
            Tensor of validation data, of shape [num_test_samples, num_dimensions].
            If validation data is provided and `error_fn` was specified when
            creating the model, they will be used to print the validation error
            during the optimization iterations.
            If Xts is in Fortran order (i.e. column-contiguous) then we can avoid an
            extra copy of the data. Must be a CUDA tensor.
        Yts : torch.Tensor or None
            Tensor of validation targets, of shape [num_test_samples, num_outputs].
            If validation data is provided and `error_fn` was specified when
            creating the model, they will be used to print the validation error
            during the optimization iterations.
            If Yts is in Fortran order (i.e. column-contiguous) then we can avoid an
            extra copy of the data. Must be a CUDA tensor.

        Returns
        --------
        model: InCoreFalkon
            The fitted model
        """
        # Fix a synchronization bug which occurs when re-using center selector.
        torch.cuda.synchronize()
        X, Y, Xts, Yts = self._check_fit_inputs(X, Y, Xts, Yts)

        self.fit_times_ = []
        self.ny_points_ = None
        self.alpha_ = None

        # Start training timer
        t_s = time.time()

<<<<<<< HEAD
        with TicToc("Calcuating Preconditioner of size %d" % (self.M), debug=self.options.debug):
            precond = falkon.preconditioner.FalkonPreconditioner(self.penalty, self.kernel, self.options)
            self.precond = precond
            precond.init(ny_points)
=======
        # Pick Nystrom centers
        if self.weight_fn is not None:
            # noinspection PyTupleAssignmentBalance
            ny_points, ny_indices = self.center_selection.select_indices(X, None)
        else:
            # noinspection PyTypeChecker
            ny_points: Union[torch.Tensor, falkon.sparse.SparseTensor] = self.center_selection.select(X, None)
            ny_indices = None
        num_centers = ny_points.shape[0]

        pc_stream = torch.cuda.Stream(X.device)
        with TicToc("Calcuating Preconditioner of size %d" % (num_centers), debug=self.options.debug), torch.cuda.stream(pc_stream):
            precond = falkon.preconditioner.FalkonPreconditioner(
                self.penalty, self.kernel, self.options)
            ny_weight_vec = None
            if self.weight_fn is not None:
                ny_weight_vec = self.weight_fn(Y[ny_indices])
            precond.init(ny_points, weight_vec=ny_weight_vec)
        pc_stream.synchronize()
>>>>>>> 413b2138

        # Cache must be emptied to ensure enough memory is visible to the optimizer
        torch.cuda.empty_cache()

        # K_NM storage decision
        gpu_info = get_device_info(self.options)[X.device.index]
        available_ram = min(self.options.max_gpu_mem, gpu_info.free_memory) * 0.9
        Knm = None
        if self._can_store_knm(X, ny_points, available_ram):
            Knm = self.kernel(X, ny_points, opt=self.options)
        self.fit_times_.append(time.time() - t_s)  # Preparation time

        # Here we define the callback function which will run at the end
        # of conjugate gradient iterations. This function computes and
        # displays the validation error.
        validation_cback = None
        if self.error_fn is not None and self.error_every is not None:
            validation_cback = self._get_callback_fn(X, Y, Xts, Yts, ny_points, precond)

        # Start with the falkon algorithm
        with TicToc('Computing Falkon iterations', debug=self.options.debug):
<<<<<<< HEAD
            optim = falkon.optim.FalkonConjugateGradient(self.kernel, precond, self.options, self.N)
=======
            optim = falkon.optim.FalkonConjugateGradient(self.kernel, precond, self.options,
                                                         weight_fn=self.weight_fn)
>>>>>>> 413b2138
            if Knm is not None:
                beta = optim.solve(
                    Knm, None, Y, self.penalty, initial_solution=warm_start,
                    max_iter=self.maxiter, callback=validation_cback)
            else:
                beta = optim.solve(
                    X, ny_points, Y, self.penalty, initial_solution=warm_start,
                    max_iter=self.maxiter, callback=validation_cback)

            self.alpha_ = precond.apply(beta)
            self.beta_ = beta
            self.ny_points_ = ny_points
        return self

    def _predict(self, X, ny_points, alpha):
        if ny_points is None:
            # Then X is the kernel itself
            return X @ alpha
        return self.kernel.mmv(X, ny_points, alpha, opt=self.options)

    def _params_to_original_space(self, params, preconditioner):
        return preconditioner.apply(params)<|MERGE_RESOLUTION|>--- conflicted
+++ resolved
@@ -189,13 +189,6 @@
 
         # Start training timer
         t_s = time.time()
-
-<<<<<<< HEAD
-        with TicToc("Calcuating Preconditioner of size %d" % (self.M), debug=self.options.debug):
-            precond = falkon.preconditioner.FalkonPreconditioner(self.penalty, self.kernel, self.options)
-            self.precond = precond
-            precond.init(ny_points)
-=======
         # Pick Nystrom centers
         if self.weight_fn is not None:
             # noinspection PyTupleAssignmentBalance
@@ -210,12 +203,12 @@
         with TicToc("Calcuating Preconditioner of size %d" % (num_centers), debug=self.options.debug), torch.cuda.stream(pc_stream):
             precond = falkon.preconditioner.FalkonPreconditioner(
                 self.penalty, self.kernel, self.options)
+            self.precond = precond
             ny_weight_vec = None
             if self.weight_fn is not None:
                 ny_weight_vec = self.weight_fn(Y[ny_indices])
             precond.init(ny_points, weight_vec=ny_weight_vec)
         pc_stream.synchronize()
->>>>>>> 413b2138
 
         # Cache must be emptied to ensure enough memory is visible to the optimizer
         torch.cuda.empty_cache()
@@ -237,12 +230,8 @@
 
         # Start with the falkon algorithm
         with TicToc('Computing Falkon iterations', debug=self.options.debug):
-<<<<<<< HEAD
-            optim = falkon.optim.FalkonConjugateGradient(self.kernel, precond, self.options, self.N)
-=======
             optim = falkon.optim.FalkonConjugateGradient(self.kernel, precond, self.options,
                                                          weight_fn=self.weight_fn)
->>>>>>> 413b2138
             if Knm is not None:
                 beta = optim.solve(
                     Knm, None, Y, self.penalty, initial_solution=warm_start,
