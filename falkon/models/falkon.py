--- conflicted
+++ resolved
@@ -170,6 +170,7 @@
         self.fit_times_ = []
         self.ny_points_ = None
         self.alpha_ = None
+        self.beta_ = None
 
         # Start training timer
         t_s = time.time()
@@ -195,17 +196,6 @@
             X.shape[0] * X.shape[1] * num_centers / self.num_gpus >= get_min_cuda_mmv_size(dtype, self.options)
         )
 
-<<<<<<< HEAD
-        self.fit_times_ = []
-        self.ny_points_ = None
-        self.alpha_ = None
-        self.beta_ = None
-
-        t_s = time.time()
-        # noinspection PyTypeChecker
-        ny_points: Union[torch.Tensor, falkon.sparse.SparseTensor] = self.center_selection.select(X, None, self.M)
-=======
->>>>>>> 413b2138
         if self.use_cuda_:
             ny_points = ny_points.pin_memory()
 
@@ -216,15 +206,11 @@
                 print("Preconditioner will run on %s" %
                       ("CPU" if pc_opt.use_cpu else ("%d GPUs" % self.num_gpus)))
             precond = falkon.preconditioner.FalkonPreconditioner(self.penalty, self.kernel, pc_opt)
-<<<<<<< HEAD
             self.precond = precond
-            precond.init(ny_points)
-=======
             ny_weight_vec = None
             if self.weight_fn is not None:
                 ny_weight_vec = self.weight_fn(Y[ny_indices])
             precond.init(ny_points, weight_vec=ny_weight_vec)
->>>>>>> 413b2138
 
         if _use_cuda_mmv:
             # Cache must be emptied to ensure enough memory is visible to the optimizer
