import math

import torch

from falkon import la_helpers
from falkon.cuda import initialization
from falkon.cuda.cusolver_gpu import *
from falkon.options import FalkonOptions, CholeskyOptions
from falkon.utils import devices
<<<<<<< HEAD
from falkon import la_helpers
from falkon.utils.cuda_helpers import copy_to_host, flk_copy
=======
from falkon.utils.cuda_helpers import copy_to_device, copy_to_host
from falkon.utils.devices import DeviceInfo
>>>>>>> 413b2138
from falkon.utils.helpers import choose_fn, sizeof_dtype
from falkon.c_ext import parallel_potrf
from falkon.utils.tensor_helpers import (
    is_f_contig, copy_same_stride, extract_fortran
)
from .ooc_utils import calc_block_sizes

__all__ = ("gpu_cholesky",)


def _ic_cholesky(A, upper, device, cusolver_handle):
    """Cholesky factorization of matrix `A` on the GPU

    Uses the cuSOLVER library for implementation of the POTRF function.

    Parameters:
    -----------
    A : [n, n] CPU or GPU array (column-contiguous)
        The (positive definite) matrix which should be factorized
    upper : bool
        Whether we need to factorize the upper of lower portion of `A`. The other side
        of the matrix will not be touched.
    device : int
        The GPU device on which to run the factorization
    cusolver_handle
        Pointer to the cuSOLVER context, which needs to be initialized before calling
        the function.

    Returns:
    --------
    A : [n, n] CPU or GPU array (column-contiguous)
        The factorization of A which overwrites the upper (or lower) triangular part
        of the matrix A. This is not a copy of the original matrix.
    """
    # Check library initialization
    if cusolver_handle is None:
        raise RuntimeError("CuSolver must be initialized "
                           "before running in-core Cholesky.")
    if not is_f_contig(A):
        raise RuntimeError("Cholesky input must be F-contiguous")

    uplo = 'U' if upper else 'L'
    n = A.shape[0]

    tc_device = torch.device("cuda:%d" % (device))
    tc_stream = torch.cuda.current_stream(tc_device)
    # Choose functions by dtype
    potrf_buf_size = choose_fn(A.dtype, cusolverDnDpotrf_bufferSize, cusolverDnSpotrf_bufferSize,
                               "POTRF Buffer size")
    potrf_fn = choose_fn(A.dtype, cusolverDnDpotrf, cusolverDnSpotrf, "POTRF")

    with torch.cuda.device(tc_device), \
            torch.cuda.stream(tc_stream), \
            cusolver_stream(cusolver_handle, tc_stream._as_parameter_):
        # Determine necessary buffer size
        potrf_bsize = potrf_buf_size(handle=cusolver_handle, uplo=uplo, n=n, A=0, lda=n)

        # Allocate flat GPU buffer, and extract buffers
        if A.is_cuda:
            potrf_wspace = torch.empty(size=(potrf_bsize, ), dtype=A.dtype, device=tc_device)
            Agpu = A
        else:
<<<<<<< HEAD
            Agpu = create_fortran(A.shape, A.dtype, tc_device)
            flk_copy(A, Agpu)
=======
            gpu_buf = torch.empty(size=(n * n + potrf_bsize, ), dtype=A.dtype, device=tc_device)
            potrf_wspace = gpu_buf[:potrf_bsize]
            Agpu = extract_fortran(gpu_buf, (n, n), offset=potrf_bsize)
            # Copy A to device memory
            copy_to_device(n, n, A, 0, 0, Agpu, 0, 0, s=tc_stream)
>>>>>>> 413b2138

        dev_info = torch.tensor(4, dtype=torch.int32, device=tc_device)

        # Run cholesky
        potrf_fn(handle=cusolver_handle,
                 uplo=uplo, n=n, A=Agpu.data_ptr(), lda=n,
                 workspace=potrf_wspace.data_ptr(), Lwork=potrf_bsize, devInfo=dev_info)

        # Copy back to CPU
        if not A.is_cuda:
<<<<<<< HEAD
            flk_copy(Agpu, A)
=======
            copy_to_host(n, n, Agpu, 0, 0, A, 0, 0, s=tc_stream)
>>>>>>> 413b2138
            del Agpu
        del potrf_wspace, dev_info
        tc_stream.synchronize()
    return A


def _parallel_potrf_runner(A: torch.Tensor, opt: CholeskyOptions, gpu_info) -> torch.Tensor:
    num_gpus = len(gpu_info)
    N = A.shape[0]
    dt = A.dtype
    # Calculate the maximum block size such that we don't run out of GPU
    # RAM on **any** available GPU. We need a total of 2 whole columns and 1 tile:
    # block-size^2 * ((N / block-size) * 2 + 1) floats
    # (plus the cuSOLVER buffer which is small).
    # block_size < (sqrt((2*N)^2 + 4R) - 2*N) / 2
    dts = sizeof_dtype(dt)
    avail_ram = min([g.actual_free_mem for g in gpu_info]) / dts
    max_block_size = (math.sqrt(4 * N ** 2 + 4 * avail_ram) - 2 * N) / 2
    max_block_size = int(math.floor(max_block_size))
    if max_block_size < 1:
        raise RuntimeError(
            "Cannot run parallel POTRF with minimum "
            "available memory of %.2fMB" % (avail_ram * dts / 2 ** 20))

    block_sizes = calc_block_sizes(
        max_block_size, num_gpus, N, opt.chol_par_blk_multiplier)
    block_allocations = []
    cur_n = 0
    for i, bs in enumerate(block_sizes):
        block_allocations.append(
            (cur_n, cur_n + bs, bs, i % num_gpus, i)
        )
        cur_n += bs

    device_info = []
    for g in range(num_gpus):
        device_info.append(
            (0.0, initialization.cusolver_handle(g), g)
        )

    parallel_potrf(device_info, block_allocations, A)
    return A


"""
GPU Cholesky, we implement use cuSOLVER as a backend for POTRF.

 - In-core: Can do upper or lower, must be Fortran
 - Out of core: Can only do lower, Fortran

"""


def can_do_ic(A: torch.Tensor, device: DeviceInfo):
    # noinspection PyUnresolvedReferences
    avail_ram = device.actual_free_mem
    # The multiplier here is a bit tricky since setting it too high results
    # in hard-to-debug cuda errors
    avail_ram *= 0.85

    if A.is_cuda:
        needed_ram = 100 * 8  # Not very much indeed
    else:
        needed_ram = A.shape[0] * A.shape[1] * sizeof_dtype(A.dtype)

    return avail_ram >= needed_ram


def gpu_cholesky(A: torch.Tensor, upper: bool, clean: bool, overwrite: bool, opt: FalkonOptions) -> torch.Tensor:
    """
    Parameters
    -----------
    A : torch.Tensor
        2D positive-definite matrix of size (n x n) that will be factorized as
        A = U.T @ U (if `upper` is True) or A = L @ L.T if `upper`
        is False.
    upper : bool
        Whether the triangle which should be factorized is the upper or lower of `A`.
    clean : bool
        Whether the "other" triangle of the output matrix (the one that
        does not contain the factorization) will be filled with zeros or
        not.
    overwrite : bool
        Whether to overwrite matrix A or to output the result in a new
        buffer.
    opt : FalkonOptions
        Options forwarded for block calculation, and other knobs in the out-of-core
        parallel POTRF implementation. Useful options are the ones defined in
        :class:`~falkon.options.CholeskyOptions` .

    Notes
    ------
    The factorization will always be the 'lower' version of the factorization
    which could however end up on the upper-triangular part of the matrix
    in case A is not Fortran contiguous to begin with.
    """
    # Handle 'overwrite' option immediately so that its usage is reflected in memory
    # availability (in case A is on GPU).
    if not overwrite:
        # We could change the stride to be more favorable to the POTRF requirements
        # but it gets complicated. We leave such decisions to the user!
        A = copy_same_stride(A, pin_memory=True)

    # Decide which version of the algo we run: can be in-core or parallel.
    # (Note that the original OOC version is not going to run).

    # Determine GPU free RAM
    gpu_info = [v for k, v in devices.get_device_info(opt).items() if k >= 0]
    for g in gpu_info:
        g.actual_free_mem = min((g.free_memory - 300 * 2 ** 20) * 0.95,
                                opt.max_gpu_mem * 0.95)

    if A.is_cuda:
        try:
            device = [d for d in gpu_info if d.Id == A.device.index][0]
        except IndexError:
            # This should never happen!
            raise RuntimeError("Device of matrix A (%s) is not recognized" % (A.device))
    else:
        device = max(gpu_info, key=lambda g: g.actual_free_mem)
    ic = can_do_ic(A, device) and not opt.chol_force_ooc
    if opt.chol_force_in_core and not ic:
        raise RuntimeError("Cannot run in-core POTRF but `chol_force_in_core` was specified.")

    f_order = is_f_contig(A)
    transposed = False
    if not f_order:
        A = A.T
        upper = not upper
        transposed = True
    # Now A is always in f_order. So we can only allow upper=False (ooc)
    if upper:
        # Can do only in-core!
        if not ic:
            raise ValueError("GPU POTRF is only implemented on the "
                             "lower triangle for Fortran-ordered matrices (or on the upper "
                             "triangle for C-ordered matrices)")
    if not ic and A.is_cuda:
        _msg = "Cannot run out-of-core POTRF on CUDA matrix 'A'."
        if opt.chol_force_ooc:
            _msg += " Set the `chol_force_ooc` option to `False` in to allow in-core POTRF."
        raise ValueError(_msg)

    # Handle different implementations for POTRF: in-core and out-of-core
    if ic:
        if opt.debug:
            print("Using in-core POTRF")
        _ic_cholesky(A, upper, device=device.Id,
                     cusolver_handle=initialization.cusolver_handle(device.Id))
    else:
        if opt.debug:
            print("Using parallel POTRF")
        _parallel_potrf_runner(A, opt, gpu_info)

    # Perform cleaning of the 'other side' of the matrix
    if clean:
        la_helpers.zero_triang(A, upper=not upper)
    # Undo previous matrix transformations
    if transposed:
        A = A.T

    return A<|MERGE_RESOLUTION|>--- conflicted
+++ resolved
@@ -7,13 +7,8 @@
 from falkon.cuda.cusolver_gpu import *
 from falkon.options import FalkonOptions, CholeskyOptions
 from falkon.utils import devices
-<<<<<<< HEAD
-from falkon import la_helpers
-from falkon.utils.cuda_helpers import copy_to_host, flk_copy
-=======
 from falkon.utils.cuda_helpers import copy_to_device, copy_to_host
 from falkon.utils.devices import DeviceInfo
->>>>>>> 413b2138
 from falkon.utils.helpers import choose_fn, sizeof_dtype
 from falkon.c_ext import parallel_potrf
 from falkon.utils.tensor_helpers import (
@@ -76,16 +71,11 @@
             potrf_wspace = torch.empty(size=(potrf_bsize, ), dtype=A.dtype, device=tc_device)
             Agpu = A
         else:
-<<<<<<< HEAD
-            Agpu = create_fortran(A.shape, A.dtype, tc_device)
-            flk_copy(A, Agpu)
-=======
             gpu_buf = torch.empty(size=(n * n + potrf_bsize, ), dtype=A.dtype, device=tc_device)
             potrf_wspace = gpu_buf[:potrf_bsize]
             Agpu = extract_fortran(gpu_buf, (n, n), offset=potrf_bsize)
             # Copy A to device memory
             copy_to_device(n, n, A, 0, 0, Agpu, 0, 0, s=tc_stream)
->>>>>>> 413b2138
 
         dev_info = torch.tensor(4, dtype=torch.int32, device=tc_device)
 
@@ -96,11 +86,7 @@
 
         # Copy back to CPU
         if not A.is_cuda:
-<<<<<<< HEAD
-            flk_copy(Agpu, A)
-=======
             copy_to_host(n, n, Agpu, 0, 0, A, 0, 0, s=tc_stream)
->>>>>>> 413b2138
             del Agpu
         del potrf_wspace, dev_info
         tc_stream.synchronize()
