--- conflicted
+++ resolved
@@ -8,7 +8,7 @@
 
 from falkon.cuda.cublas_gpu import *
 from falkon.cuda.cudart_gpu import cuda_memcpy2d_async
-from falkon.utils.cuda_helpers import copy_to_device, copy_to_host, flk_copy
+from falkon.utils.cuda_helpers import copy_to_device, copy_to_host
 from falkon.utils.helpers import choose_fn, sizeof_dtype
 from falkon.utils.tensor_helpers import create_fortran, extract_same_stride, extract_fortran
 from falkon.c_ext import lauum_cuda
@@ -179,13 +179,8 @@
                         if is_cuda:
                             A[bb.start:bb.end, br.start:br.end].copy_(ccb[:br.length, :bb.length].T)
                         else:
-<<<<<<< HEAD
-                            _temp_cpu = flk_copy(ccb[:br.length, :bb.length], temp_bb[:br.length, :bb.length], s=s1)
-                            s1.synchronize()
-=======
                             _temp_cpu = copy_to_host(br.length, bb.length, ccb, 0, 0, temp_bb, 0, 0, s1)
                             s1.synchronize()  # must wait for data to be onto CPU.
->>>>>>> 413b2138
                             A[bb.start:bb.end, br.start:br.end].copy_(_temp_cpu.T)
                     else:
                         flk_copy(ccb[:br.length, :bb.length], A[br.start:br.end, bb.start:bb.end], s=s1)
