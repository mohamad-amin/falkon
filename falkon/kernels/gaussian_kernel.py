--- conflicted
+++ resolved
@@ -7,10 +7,6 @@
 from falkon.kernels import KeopsKernelMixin, Kernel
 from falkon.la_helpers.square_norm_fn import square_norm_diff
 from falkon.options import FalkonOptions
-<<<<<<< HEAD
-from falkon.kernels import Kernel
-=======
->>>>>>> 5dd7f96f
 
 
 SQRT3 = 1.7320508075688772
